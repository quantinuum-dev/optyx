import pytest

from optyx.zw import *
<<<<<<< HEAD
from optyx.lo import BS, Phase
=======
from optyx.circuit import BS, BBS, Phase
import numpy as np
>>>>>>> ca375f2a

unitary_circuits = [
	BS >> Phase(1 / 4) @ Id(Mode(1)) >> BS.dagger(),
	BS @ Id(1) >> Id(1) @ BS,
]
non_unitary_circuits = [
	BS >> Endo(2) @ Id(Mode(1)) >> BS.dagger(),
	Create(1) @ Id(Mode(1)),
	Id(Mode(3)) >> Id(1) @ BS,
	Id(Mode(2)) @ Create(1) @ Id(Mode(2)),
	Id(Mode(1)) @ Create(1) @ Id(Mode(2)) >> Id(2) @ BBS(0.3),
	Create(2) @ Id(Mode(1)) >> BS >> Select(2) @ Id(1),
	Id(1) @ Create(1, 1) >> BS @ Id(Mode(1)) >> Id(Mode(2)) @ Select(1),
	Create(1) @ Id(Mode(2)) >> BS @ Id(Mode(1)) >> Id(Mode(1)) @ BS ,
	Id(1) @ Create(2, 2, 1) >> BBS(0.3) @ BBS(0.3) >> Id(1) @ BBS(0.3) @ Id(1)
]


@pytest.mark.parametrize("circuit", unitary_circuits + non_unitary_circuits)
@pytest.mark.parametrize("n_photons", range(1,2))
def test_perceval_probs_equivalence(circuit: Diagram, n_photons: int):
	qpath_probs = circuit.to_path().prob(n_photons).normalise()
	perceval_probs = circuit.to_path().prob(n_photons, with_perceval=True)
	assert np.isclose(qpath_probs.array, perceval_probs.array).all()<|MERGE_RESOLUTION|>--- conflicted
+++ resolved
@@ -1,12 +1,8 @@
 import pytest
 
 from optyx.zw import *
-<<<<<<< HEAD
-from optyx.lo import BS, Phase
-=======
 from optyx.circuit import BS, BBS, Phase
 import numpy as np
->>>>>>> ca375f2a
 
 unitary_circuits = [
 	BS >> Phase(1 / 4) @ Id(Mode(1)) >> BS.dagger(),
