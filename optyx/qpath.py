--- conflicted
+++ resolved
@@ -135,17 +135,8 @@
 
     dtype = complex
 
-<<<<<<< HEAD
-    def __new__(cls, array, dom, cod, creations=(), selections=(), normalisation=1, scalar=1):
-        return underlying.Matrix.__new__(cls, array, dom, cod)
-
-    def __init__(self, array, dom: int, cod: int,
-                 creations: tuple[int, ...] = (),
-                 selections: tuple[int, ...] = (),
-                 normalisation = 1, scalar = 1):
-=======
     def __new__(
-        cls, array, dom, cod, creations=(), selections=(), normalisation=1
+        cls, array, dom, cod, creations=(), selections=(), normalisation=1, scalar=1,
     ):
         return underlying.Matrix.__new__(cls, array, dom, cod)
 
@@ -157,8 +148,8 @@
         creations: tuple[int, ...] = (),
         selections: tuple[int, ...] = (),
         normalisation=1,
+        scalar=1,
     ):
->>>>>>> 171d6e0e
         self.udom, self.ucod = dom + len(creations), cod + len(selections)
         super().__init__(array, self.udom, self.ucod)
         self.dom, self.cod = dom, cod
@@ -183,10 +174,6 @@
         creations = self.creations + other.creations
         selections = other.selections + self.selections
         normalisation = self.normalisation * other.normalisation
-<<<<<<< HEAD
-        scalar = self.scalar * other.scalar
-        return Matrix(umatrix.array, self.dom, other.cod, creations, selections, normalisation, scalar)
-=======
         return Matrix(
             umatrix.array,
             self.dom,
@@ -195,7 +182,6 @@
             selections,
             normalisation,
         )
->>>>>>> 171d6e0e
 
     @unbiased
     def tensor(self, other: Matrix) -> Matrix:
@@ -211,20 +197,6 @@
         creations = self.creations + other.creations
         selections = self.selections + other.selections
         normalisation = self.normalisation * other.normalisation
-<<<<<<< HEAD
-        scalar = self.scalar * other.scalar
-        return Matrix(umatrix.array, dom, cod, creations, selections, normalisation, scalar)
-
-    def dagger(self) -> Matrix:
-        array = self.umatrix.dagger().array
-        normalisation = self.normalisation.conjugate()
-        scalar = self.scalar.conjugate()
-        return Matrix(array, self.cod, self.dom, self.selections, self.creations, normalisation, scalar)
-
-    def __repr__(self):
-        return super().__repr__()[:-1]\
-            + f", creations={self.creations}, selections={self.selections}, normalisation={self.normalisation}, scalar={self.scalar})"
-=======
         return Matrix(
             umatrix.array, dom, cod, creations, selections, normalisation
         )
@@ -247,7 +219,6 @@
             + f", selections={self.selections}"
             + f", normalisation={self.normalisation})"
         )
->>>>>>> 171d6e0e
 
     def dilate(self):
         """
@@ -256,12 +227,8 @@
         >>> assert np.allclose(
         ...     (U.umatrix >> U.umatrix.dagger()).array, np.eye(4))
         >>> assert np.allclose(U.eval(5).array, num_op.eval(5).array)
-<<<<<<< HEAD
-        >>> M = Matrix([1, 2, 1, 1, 1, 4, 1, 1, 0, 4, 1, 0], \\
-=======
         >>> M = Matrix(
         ...     [1, 2, 1, 1, 1, 4, 1, 1, 0, 4, 1, 0],
->>>>>>> 171d6e0e
         ...     dom=2, cod=3, creations=(1, ), selections=(2, ))
         >>> U1 = M.dilate()
         >>> assert np.allclose(
@@ -281,19 +248,12 @@
         )
         DA = U.dot(np.diag(D0)).dot(U.conj().T)
         DAh = (Vh.conj().T).dot(np.diag(D1)).dot(Vh)
-<<<<<<< HEAD
-        unitary = np.block([[A/s, DA], [DAh, - A.conj().T/s]])
-        creations = self.creations + cod * (0, )
-        selections = self.selections + dom * (0, )
-        return Matrix(unitary, self.dom, self.cod, creations, selections, normalisation=s, scalar=self.scalar)
-=======
         unitary = np.block([[A / s, DA], [DAh, -A.conj().T / s]])
         creations = self.creations + cod * (0,)
         selections = self.selections + dom * (0,)
         return Matrix(
             unitary, self.dom, self.cod, creations, selections, normalisation=s
         )
->>>>>>> 171d6e0e
 
     def eval(self, n_photons=0, permanent=permanent):
         """Evaluates the ``Amplitudes'' of a QPath diagram"""
@@ -308,19 +268,6 @@
             for j, open_selections in enumerate(cod_basis):
                 creations = open_creations + self.creations
                 selections = open_selections + self.selections
-<<<<<<< HEAD
-                matrix = np.stack([
-                    self.array[:, m]
-                    for m, n in enumerate(selections)
-                    for _ in range(n)], axis=1)
-                matrix = np.stack([
-                    matrix[m]
-                    for m, n in enumerate(creations)
-                    for _ in range(n)], axis=0)
-                divisor = np.sqrt(np.prod([
-                    factorial(n) for n in creations + selections]))
-                result.array[i, j] = self.scalar * normalisation * permanent(matrix) / divisor
-=======
                 matrix = np.stack(
                     [
                         self.array[:, m]
@@ -343,7 +290,6 @@
                 result.array[i, j] = (
                     normalisation * permanent(matrix) / divisor
                 )
->>>>>>> 171d6e0e
         return result
 
     def prob(self, n_photons=0, permanent=permanent):
@@ -393,15 +339,10 @@
 
     def to_path(self, dtype=complex):
         return symmetric.Functor(
-<<<<<<< HEAD
-            ob=len, ar=lambda f: f.to_path(),
-            cod=symmetric.Category(int, Matrix))(self)
-=======
             ob=len,
             ar=lambda f: f.to_path(dtype=dtype),
             cod=symmetric.Category(int, Matrix[dtype]),
         )(self)
->>>>>>> 171d6e0e
 
     def eval(self, n_photons=0, permanent=permanent):
         return self.to_path().eval(n_photons, permanent)
@@ -419,16 +360,12 @@
     def __init__(self, name: str, dom: int, cod: int, array, is_dagger=False):
         self.array = array
         # self.is_dagger = is_dagger
-<<<<<<< HEAD
-        super().__init__(f"{name}", dom, cod, is_dagger=is_dagger)
-=======
         super().__init__(
             f"{name}({array}, is_dagger={is_dagger})",
             dom,
             cod,
             is_dagger=is_dagger,
         )
->>>>>>> 171d6e0e
 
     def to_path(self, dtype=complex):
         if self.is_dagger:
@@ -553,17 +490,10 @@
 
     Example
     -------
-<<<<<<< HEAD
-    >>> (Create(2) >> Split() >> Id(1) @ Scale(0.5)).to_path()
-    Matrix([1. +0.j, 0.5+0.j], dom=0, cod=2, creations=(2,), selections=(), normalisation=1, scalar=1)
-    >>> (Create(2) >> Split() >> Id(1) @ Scale(0.5)).eval()
-    Amplitudes([1.    +0.j, 0.70710678+0.j, 0.25   +0.j], dom=1, cod=3)
-=======
     >>> assert (Create(2) >> Split() >> Id(1) @ Scale(0.5)).to_path()\\
     ...     == Matrix(
     ...         [1. +0.j, 0.5+0.j], dom=0, cod=2,
     ...         creations=(2,), selections=(), normalisation=1)
->>>>>>> 171d6e0e
     """
     def __init__(self, scalar: complex):
         self.scalar = scalar
@@ -579,11 +509,6 @@
 
     Example
     -------
-<<<<<<< HEAD
-    >>> Phase(1/8).to_path()
-    Matrix([0.70710678+0.70710678j], dom=1, cod=1, creations=(), selections=(), normalisation=1, scalar=1)
-=======
->>>>>>> 171d6e0e
     >>> Phase(1/2).eval(1).array.round(3)
     array([[-1.+0.j]])
     """
