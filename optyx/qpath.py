--- conflicted
+++ resolved
@@ -145,12 +145,8 @@
         umatrix = self.umatrix @ b >> self.cod @ M.swap(c, b) >> other.umatrix @ c
         creations = self.creations + other.creations
         selections = other.selections + self.selections
-<<<<<<< HEAD
-        return Matrix[self.dtype](umatrix.array, self.dom, other.cod, creations, selections)
-=======
         normalisation = self.normalisation * other.normalisation
-        return Matrix(umatrix.array, self.dom, other.cod, creations, selections, normalisation)
->>>>>>> e01cea6f
+        return Matrix[self.dtype](umatrix.array, self.dom, other.cod, creations, selections, normalisation)
 
     @unbiased
     def tensor(self, other: Matrix) -> Matrix:
@@ -163,20 +159,12 @@
         dom, cod = self.dom + other.dom, self.cod + other.cod
         creations = self.creations + other.creations
         selections = self.selections + other.selections
-<<<<<<< HEAD
-        return Matrix[self.dtype](umatrix.array, dom, cod, creations, selections)
+        normalisation = self.normalisation * other.normalisation
+        return Matrix[self.dtype](umatrix.array, dom, cod, creations, selections, normalisation)
 
     def dagger(self) -> Matrix:
         array = self.umatrix.dagger().array
-        return Matrix[self.dtype](array, self.cod, self.dom, self.selections, self.creations)
-=======
-        normalisation = self.normalisation * other.normalisation
-        return Matrix(umatrix.array, dom, cod, creations, selections, normalisation)
-
-    def dagger(self) -> Matrix:
-        array = self.umatrix.dagger().array
-        return Matrix(array, self.cod, self.dom, self.selections, self.creations, self.normalisation.conjugate())
->>>>>>> e01cea6f
+        return Matrix[self.dtype](array, self.cod, self.dom, self.selections, self.creations, self.normalisation.conjugate())
 
     def __repr__(self):
         return super().__repr__()[:-1]\
