--- conflicted
+++ resolved
@@ -517,25 +517,6 @@
         return Matrix([np.exp(2 * np.pi * 1j * self.angle)], 1, 1)
 
 
-<<<<<<< HEAD
-class Scalar(Box):
-    """ 
-    Scalar in a QPath diagram
-
-    Example
-    -------
-    >>> Scalar(0.45).to_path()
-    Matrix([], dom=0, cod=0, creations=(), selections=(), normalisation=1, scalar=0.45)
-    >>> diagram = Scalar(- 1j * 2 ** (1/2)) @ Create(1, 1) >> BS >> Select(2, 0)
-    >>> assert np.isclose(diagram.eval().array[0], 1) 
-    """
-    def __init__(self, scalar: complex):
-        self.scalar = scalar
-        super().__init__(f"Scalar({scalar})", 0, 0)
-
-    def to_path(self, dtype=complex):
-        return Matrix([], 0, 0, scalar=self.scalar)
-=======
 class Gate(Box):
     """
     Creates an instance of :class:`Diagram` given array, domain and codomain.
@@ -570,7 +551,23 @@
         )
 
 
->>>>>>> 4d1cc74e
+class Scalar(Box):
+    """ 
+    Scalar in a QPath diagram
+
+    Example
+    -------
+    >>> Scalar(0.45).to_path()
+    Matrix([], dom=0, cod=0, creations=(), selections=(), normalisation=1, scalar=0.45)
+    >>> diagram = Scalar(- 1j * 2 ** (1/2)) @ Create(1, 1) >> BS >> Select(2, 0)
+    >>> assert np.isclose(diagram.eval().array[0], 1) 
+    """
+    def __init__(self, scalar: complex):
+        self.scalar = scalar
+        super().__init__(f"Scalar({scalar})", 0, 0)
+
+    def to_path(self, dtype=complex):
+        return Matrix([], 0, 0, scalar=self.scalar)
 
 Diagram.swap_factory = Swap
 SWAP = Swap(PRO(1), PRO(1))
