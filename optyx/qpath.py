--- conflicted
+++ resolved
@@ -62,8 +62,6 @@
 >>> num_op = Split() >> Id(1) @ Select(1) >> Id(1) @ Create(1) >> Merge()
 >>> expectation = lambda n: Create(n) >> num_op >> Select(n)
 >>> assert np.allclose(expectation(5).eval().array, np.array([5.]))
-<<<<<<< HEAD
-=======
 
 We can differentiate the expectation values of optical circuits.
 
@@ -87,32 +85,20 @@
 ...     np.array([0.]))
 >>> assert ((Endo(0.3) @ Endo(0.5)).to_path(Expr)
 ...     == Matrix[Expr]([(0.3+0j), 0j, 0j, (0.5+0j)], dom=2, cod=2))
->>>>>>> 4f9fde9e
 """
 
 from __future__ import annotations
 
 from math import factorial
-<<<<<<< HEAD
+
 import numpy as np
-from sympy import Expr
-import sympy as sp
-=======
->>>>>>> 4f9fde9e
-
-import numpy as np
-from discopy import matrix as underlying
+
 from discopy import symmetric, tensor
 from discopy.cat import factory, assert_iscomposable
 from discopy.monoidal import PRO
 from discopy.utils import unbiased
 
-<<<<<<< HEAD
-=======
-import perceval as pcvl
-
-
->>>>>>> 4f9fde9e
+
 def npperm(matrix):
     """
     Numpy code for computing the permanent of a matrix,
@@ -521,14 +507,9 @@
 
 class Box(symmetric.Box, Diagram):
     """ Box in a :class:`Diagram`"""
-<<<<<<< HEAD
     def to_path(self, dtype=complex):
-        if isinstance(self.data, Matrix[dtype]):
-            return self.data
         raise NotImplementedError
 
-=======
->>>>>>> 4f9fde9e
     def lambdify(self, *symbols, **kwargs):
         # Non-symbolic gates can be returned directly
         return lambda *xs: self
@@ -601,11 +582,7 @@
         name = "Create()" if self.photons == (1,) else f"Create({photons})"
         super().__init__(name, 0, len(self.photons))
 
-<<<<<<< HEAD
-    def to_path(self, dtype=float):
-=======
-    def to_path(self, dtype=complex) -> Matrix:
->>>>>>> 4f9fde9e
+    def to_path(self, dtype=complex):
         array = np.eye(len(self.photons))
         return Matrix[dtype](
             array, 0, len(self.photons), creations=self.photons
@@ -756,57 +733,6 @@
         )
 
 
-<<<<<<< HEAD
-=======
-class Phase(Box):
-    """
-    Phase shift with angle parameter between 0 and 1
-
-    Parameters:
-        angle : Phase parameter between 0 and 1
-
-    Example
-    -------
-    >>> Phase(1/2).eval(1).array.round(3)
-    array([[-1.+0.j]])
-    >>> from sympy.abc import psi
-    >>> from sympy import Expr
-    >>> derivative = Phase(psi).grad(psi).subs((psi, 0.5)).eval(2).array
-    >>> assert np.allclose(derivative, 4 * np.pi * 1j)
-    """
-
-    def __init__(self, angle: float):
-        self.angle = angle
-        super().__init__(f"Phase({angle})", 1, 1, data=angle)
-
-    def to_path(self, dtype=complex) -> Matrix:
-        """Returns an equivalent :class:`Matrix` object"""
-        return Matrix[dtype]([np.exp(2 * np.pi * 1j * self.angle)], 1, 1)
-
-    def dagger(self) -> Diagram:
-        return Phase(-self.angle)
-
-    def grad(self, var):
-        if var not in self.free_symbols:
-            return self.sum_factory((), self.dom, self.cod)
-        s = 2j * np.pi * self.angle.diff(var)
-        num_op = (
-            Split()
-            >> Id(1) @ (Select() >> Create())
-            >> Merge()
-        )
-        d = Scalar(s) @ (self >> num_op)
-        return d
-
-    def lambdify(self, *symbols, **kwargs):
-        from sympy import lambdify
-
-        return lambda *xs: type(self)(
-            lambdify(symbols, self.angle, **kwargs)(*xs)
-        )
-
-
->>>>>>> 4f9fde9e
 class Scalar(Box):
     """
     Scalar in a QPath diagram
@@ -824,13 +750,8 @@
         self.scalar = scalar
         super().__init__(f"Scalar({scalar})", 0, 0, data=scalar)
 
-<<<<<<< HEAD
     def to_path(self, dtype=complex):
         return Matrix[dtype]([], 0, 0, scalar=self.scalar)
-=======
-    def to_path(self, dtype=complex) -> Matrix:
-        return Matrix([], 0, 0, scalar=self.scalar)
->>>>>>> 4f9fde9e
 
     def dagger(self) -> Diagram:
         return Scalar(self.scalar.conjugate())
@@ -842,48 +763,9 @@
             lambdify(symbols, self.scalar, **kwargs)(*xs)
         )
 
-<<<<<<< HEAD
 bs_array = (1 / 2) ** (1 / 2) * np.array([[1j, 1], [1, 1j]])
 bs_matrix = Matrix(bs_array, 2, 2)
 BS = Box('BS', 2, 2, data=bs_matrix)
-=======
-
-class Gate(Box):
-    """
-    Creates an instance of :class:`Box` given array, domain and codomain.
-
-    Example
-    -------
-    >>> hbs_array = (1 / 2) ** (1 / 2) * np.array([[1, 1], [1, -1]])
-    >>> HBS = Gate("HBS", 2, 2, hbs_array)
-    >>> assert np.allclose((HBS.dagger() >> HBS).eval(2).array,
-    ...                    Id(2).eval(2).array)
-    """
-
-    def __init__(self, name: str, dom: int, cod: int, array, is_dagger=False):
-        self.array = array
-        # self.is_dagger = is_dagger
-        super().__init__(
-            f"{name}({array}, is_dagger={is_dagger})",
-            dom,
-            cod,
-            is_dagger=is_dagger,
-        )
-
-    def to_path(self, dtype=complex) -> Matrix:
-        result = Matrix[dtype](self.array, len(self.dom), len(self.cod))
-        return result.dagger() if self.is_dagger else result
-
-    def dagger(self) -> Gate:
-        return Gate(
-            self.name,
-            self.dom,
-            self.cod,
-            self.array,
-            is_dagger=not self.is_dagger,
-        )
-
->>>>>>> 4f9fde9e
 
 Diagram.swap_factory = Swap
 SWAP = Swap(PRO(1), PRO(1))
