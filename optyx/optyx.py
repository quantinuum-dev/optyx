"""

Overview
--------

Optyx diagrams combine three diagrammatic calculi:

- :class:`zw` calculus: for infinite-dimensional systems (Mode type), \
with generators :class:`zw.Z`, :class:`zw.W`, creations and selections.
- :class:`lo` calculus: for linear optics (Mode type), with generators \
:class:`lo.BS` and :class:`lo.Phase`, or other .
- :class:`zx` calculus: for qubit systems (Bit type), with generators \
:class:`zx.Z` and :class:`zx.X`.

Mode and Bit types can moreover be combined using :class:`DualRail`
or other instances of :class:`optyx.Box`.
Note that the permanent method is only defined for a subclass
of :class:`zw` diagrams, including :class:`lo` circuits.
These are also known as QPath diagrams [FC23]_,
or matrices with creations and annihilation.
They are implemented in the :class:`path.Matrix` class,
with an interface :class:`to_perceval`
or the internal evaluation method :class:`eval`.
The DisCoPy class :class:`tensor.Diagram` is used as an
implementation of tensor networks,
with dimensions as types and tensors as boxes,
with an interface :class:`to_quimb`
or the internal evaluation method :class:`eval`.
Linear optical circuits, built from the generators of :class:`lo`,
can be evaluated as tensor networks
by first applying the method :class:`to_zw`.


Types
-------------

.. autosummary::
    :template: class.rst
    :nosignatures:
    :toctree:

    Mode
    Bit
    Ty

Generators and diagrams
------------------------

.. autosummary::
    :template: class.rst
    :nosignatures:
    :toctree:

    Diagram
    Box
    Swap
    Scalar
    DualRail

Other classes
-------------
.. autosummary::
    :template: class.rst
    :nosignatures:
    :toctree:

    EmbeddingTensor

Functions
----------
.. autosummary::
    :template: function.rst
    :nosignatures:
    :toctree:

    dual_rail
    embedding_tensor

Examples of usage
------------------

**Creating diagrams**

We can create and draw Optyx diagrams using the syntax of
the Discopy package [FTC21]_. Sequential composition of
boxes is done using the :code:`<<` operator:

>>> from optyx.zw import Create, W
>>> split_photon = Create(1) >> W(2)
>>> split_photon.draw(path="docs/_static/seq_comp_example.png")

.. image:: /_static/seq_comp_example.png
    :align: center

We can also compose boxes in parallel (tensor) using the :code:`@` operator :

>>> from optyx.lo import BS, Phase
>>> beam_splitter_phase = BS @ Phase(0.5)
>>> beam_splitter_phase.draw(path="docs/_static/parallel_comp_example.png")

.. image:: /_static/parallel_comp_example.png
    :align: center

A beam-splitter from the :class:`lo` calculus can be
expressed using the :class:`zw` calculus:

>>> from optyx.lo import BS
>>> beam_splitter = BS.to_zw()
>>> beam_splitter.draw(path="docs/_static/bs_zw.png")

.. image:: /_static/bs_zw.png
    :align: center

Optyx diagrams can combine the generators from
:class:`zw` (Mode type),
:class:`lo` (Mode type) and :class:`zx` calculi (Bit type).
We can check their equivalence as tensors.

**Branching Law**

Let's check the branching law from [FC23]_.

>>> from optyx.zw import Create, W
>>> from optyx.utils import compare_arrays_of_different_sizes
>>> branching_l = Create(1) >> W(2)
>>> branching_r = Create(1) @ Create(0) + Create(0) @ Create(1)

>>> assert compare_arrays_of_different_sizes(\\
...     branching_l.to_tensor().eval().array,\\
...     branching_r.to_tensor().eval().array,\\
... )

**Hong-Ou-Mandel Effect**

The :code:`to_tensor` method supports evaluation of
diagrams like the Hong-Ou-Mandel effect:

>>> from optyx.zw import ZBox, SWAP, W, Select, Id
>>> Zb_i = ZBox(1,1,np.array([1, 1j/(np.sqrt(2))]))
>>> Zb_1 = ZBox(1,1,np.array([1, 1/(np.sqrt(2))]))
>>> beam_splitter = W(2) @ W(2) >> \\
...               Zb_i @ Zb_1 @ Zb_1 @ Zb_i >> \\
...               Id(1) @ SWAP @ Id(1) >> \\
...               W(2).dagger() @ W(2).dagger()
>>> Hong_Ou_Mandel = Create(1) @ Create(1) >> \\
...                beam_splitter >> \\
...                Select(1) @ Select(1)
>>> assert compare_arrays_of_different_sizes(\\
...             Hong_Ou_Mandel.to_tensor().eval().array,\\
...             np.array([0]))

**:class:`zw` diagrams from Bosonic Operators**

The :code:`from_bosonic_operator` method
supports creating :class:`path` diagrams:

>>> from optyx.zw import Split, Select, Id, Mode, Scalar
>>> d1 = Diagram.from_bosonic_operator(
...     n_modes= 2,
...     operators=((0, False), (1, False), (0, True)),
...     scalar=2.1
... )

>>> annil = Split(2) >> Select(1) @ Id(Mode(1))
>>> create = annil.dagger()

>>> d2 = Scalar(2.1) @ annil @ Id(Mode(1)) >> \\
... Id(Mode(1)) @ annil >> create @ Id(Mode(1))

>>> assert d1 == d2

**Permanent evaluation for QPath diagrams**

The :code:`to_path` method supports evaluation by
calculating a permanent of an underlying matrix:

>>> from optyx.zw import Create, W
>>> counit_l = W(2) >> Select(0) @ Id(Mode(1))
>>> counit_r = W(2) >> Id(Mode(1)) @ Select(0)
>>> assert counit_l.to_path().eval(2) == counit_r.to_path().eval(2)

References
-----------
.. [FC23] de Felice, G., & Coecke, B. (2023). Quantum Linear Optics via \
String Diagrams. In Proceedings 19th International Conference on \
Quantum Physics and Logic, Wolfson College, Oxford, UK, \
27 June - 1 July 2022 (pp. 83-100). Open Publishing Association.
.. [KW20] Kissinger, A., & Wetering, J. (2020). PyZX: Large Scale \
Automated Diagrammatic Reasoning. In  Proceedings 16th \
International Conference on Quantum Physics and Logic, \
Chapman University, Orange, CA, USA., 10-14 June 2019 \
(pp. 229-241). Open Publishing Association.
.. [Gray18] Gray, J. (2018). quimb: A python package \
for quantum information and many-body calculations. \
Journal of Open Source Software, 3(29), 819.
.. [FGL+23] Heurtel, N., Fyrillas, A., Gliniasty, G., \
Le Bihan, R., Malherbe, S., Pailhas, M., Bertasi, E., \
Bourdoncle, B., Emeriau, P.E., Mezher, R., Music, L., \
Belabas, N., Valiron, B., Senellart, P., Mansfield, S., \
& Senellart, J. (2023). Perceval: A Software Platform \
for Discrete Variable Photonic Quantum Computing. Quantum, 7, 931.
.. [FTC21] de Felice, G., Toumi, A., & Coecke, B. (2021). \
DisCoPy: Monoidal Categories in Python. In  Proceedings Z \
of the 3rd Annual International Applied Category Theory \
Conference 2020,  Cambridge, USA, 6-10th July 2020 (pp. \
183-197). Open Publishing Association.
.. [FSP+23] de Felice, G., Shaikh, R., Poór, B., Yeh, L., \
Wang, Q., & Coecke, B. (2023). Light-Matter Interaction \
in the ZXW Calculus. In  Proceedings of the Twentieth \
International Conference on Quantum Physics and Logic, \
Paris, France, 17-21st July 2023 (pp. 20-46). \
Open Publishing Association.
.. [FPY+24] de Felice, G., Poór, B., Yeh, L., & \
Cashman, W. (2024). Fusion and flow: formal protocols to \
reliably build photonic graph states. arXiv \
preprint arXiv:2409.13541.
"""

from __future__ import annotations

import numpy as np
from typing import List
from sympy.core import Symbol, Mul
from discopy import symmetric, frobenius, tensor
from discopy.cat import factory, rsubs
from discopy.frobenius import Dim
from discopy.quantum.gates import format_number
from optyx.utils import modify_io_dims_against_max_dim

MAX_DIM = 10


class Ob(frobenius.Ob):
    """Basic object in an optyx Diagram: bit or mode"""


@factory
class Ty(frobenius.Ty):
    """Optical and (qu)bit types."""

    ob_factory = Ob


class Mode(Ty):
    """Optical mode interpreted as the infinite space with countable basis"""

    def __init__(self, n=0):
        self.n = n
        super().__init__(*["mode" for _ in range(n)])


class Bit(Ty):
    """Qubit type interpreted as the two dimensional complext vector space"""

    def __init__(self, n=0):
        self.n = n
        super().__init__(*["bit" for _ in range(n)])


@factory
class Diagram(frobenius.Diagram):
    """Optyx diagram combining :class:`zw`,
    :class:`zx` and
    :class:`lo` calculi."""

    grad = tensor.Diagram.grad

    def conjugate(self) -> Diagram:
        """Conjugates every box in the diagram"""
        return symmetric.Functor(
            ob=lambda x: x,
            ar=lambda f: f.conjugate(),
            cod=symmetric.Category(Ty, Diagram),
            dom=symmetric.Category(Ty, Diagram),
        )(self)

    def to_zw(self) -> Diagram:
        """To be used with :class:`lo` diagrams which can
        be decomposed into the underlying
        :class:`zw` generators."""
        return symmetric.Functor(
            ob=lambda x: x,
            ar=lambda f: f.to_zw(),
            cod=symmetric.Category(Ty, Diagram),
            dom=symmetric.Category(Ty, Diagram),
        )(self)

    def to_path(self, dtype: type = complex):
        """Returns the :class:`Matrix` normal form
        of a :class:`Diagram`.
        In other words, it is the underlying matrix
        representation of a :class:`path` and :class:`lo` diagrams."""
        from optyx import path

        return symmetric.Functor(
            ob=len,
            ar=lambda f: f.to_path(dtype),
            cod=symmetric.Category(int, path.Matrix[dtype]),
        )(self)

    def inflate(self, d):
        r"""
        Translates from an indistinguishable setting
        to a distinguishable one. For a map on :math:`\mathbb{C}^d`,
        obtain a map on :math:`F(\mathbb{C})^{\widetilde{\otimes} d}`.
        """
        assert isinstance(d, int), "Dimension must be an integer"
        assert d > 0, "Dimension must be positive"

        def ob(x):
            return Ty.tensor(
                *(o**d if o.name == "mode" else o for o in x)
            )

        return symmetric.Functor(
            ob=ob,
            ar=lambda f: f.inflate(d),
            cod=symmetric.Category(Ty, Diagram),
            dom=symmetric.Category(Ty, Diagram),
        )(self)

    def to_tensor(
        self, input_dims: list = None, max_dim: int = None
    ) -> tensor.Diagram:
        """Returns a :class:`tensor.Diagram` for evaluation"""

        def list_to_dim(dims: np.ndarray | list) -> Dim:
            """Converts a list of dimensions to a Dim object"""
            return Dim(*[int(i) for i in dims])

        if input_dims is None:
            layer_dims = [2 for _ in range(len(self.dom))]
        else:
            layer_dims = input_dims

            if max_dim is not None:
                layer_dims, _ = modify_io_dims_against_max_dim(
                    layer_dims, None, max_dim
                )

        if len(self.boxes) == 0 and len(self.offsets) == 0:
            return tensor.Diagram.id(list_to_dim(layer_dims))

        right_dim = len(self.dom)
        for i, (box, off) in enumerate(zip(self.boxes, self.offsets)):
            dims_in = layer_dims[off:off + len(box.dom)]

            dims_out = box.determine_output_dimensions(dims_in)

            if max_dim is not None:
                dims_out, _ = modify_io_dims_against_max_dim(
                    dims_out, None, max_dim
                )

            left = Dim()
            if off > 0:
                left = list_to_dim(layer_dims[0:off])
            right = Dim()
            if off + len(box.dom) < right_dim:
                right = list_to_dim(
                    layer_dims[off + len(box.dom): right_dim]
                )

            cod_right_dim = right_dim - len(box.dom) + len(box.cod)
            cod_layer_dims = (
                layer_dims[0:off]
                + dims_out
                + layer_dims[off + len(box.dom):]
            )

            diagram_ = left @ box.truncation(dims_in, dims_out) @ right
            if i == 0:
                diagram = diagram_
            else:
                diagram = diagram >> diagram_
            right_dim = cod_right_dim
            layer_dims = cod_layer_dims
        return diagram

    @classmethod
    def from_bosonic_operator(cls, n_modes, operators, scalar=1):
        """Create a :class:`zw` diagram from a bosonic operator."""
        from optyx import zw

        d = cls.id(Mode(n_modes))
        annil = zw.Split(2) >> zw.Select(1) @ zw.Id(Mode(1))
        create = annil.dagger()
        for idx, dagger in operators:
            if not 0 <= idx < n_modes:
                raise ValueError(f"Index {idx} out of bounds.")
            box = create if dagger else annil
            d = d >> zw.Id(idx) @ box @ zw.Id(n_modes - idx - 1)

        if scalar != 1:
            d = zw.Scalar(scalar) @ d
        return d

    def to_pyzx(self):
        """
        Returns a :class:`pyzx.Graph`.

        >>> import optyx.zx as zx
        >>> bialgebra = zx.Z(1, 2, .25) @ zx.Z(1, 2, .75) >> Id(Bit(1)) @ \\
        ...   zx.SWAP @ Id(Bit(1)) >> zx.X(2, 1, .5) @ zx.X(2, 1, .5)
        >>> graph = bialgebra.to_pyzx()
        >>> assert len(graph.vertices()) == 8
        >>> assert (graph.inputs(), graph.outputs()) == ((0, 1), (6, 7))
        >>> from pyzx import VertexType
        >>> assert graph.type(2) == graph.type(3) == VertexType.Z
        >>> assert graph.phase(2) == 2 * .25 and graph.phase(3) == 2 * .75
        >>> assert graph.type(4) == graph.type(5) == VertexType.X
        >>> assert graph.phase(4) == graph.phase(5) == 2 * .5
        >>> assert graph.graph == {
        ...     0: {2: 1},
        ...     1: {3: 1},
        ...     2: {0: 1, 4: 1, 5: 1},
        ...     3: {1: 1, 4: 1, 5: 1},
        ...     4: {2: 1, 3: 1, 6: 1},
        ...     5: {2: 1, 3: 1, 7: 1},
        ...     6: {4: 1},
        ...     7: {5: 1}}
        """
        from pyzx import Graph, VertexType, EdgeType
        from optyx import zx

        graph, scan = Graph(), []
        for i, _ in enumerate(self.dom):
            node, hadamard = graph.add_vertex(VertexType.BOUNDARY), False
            scan.append((node, hadamard))
            graph.set_inputs(graph.inputs() + (node,))
            graph.set_position(node, i, 0)
        for row, (box, offset) in enumerate(zip(self.boxes, self.offsets)):
            if isinstance(box, zx.Spider):
                node = graph.add_vertex(
                    (VertexType.Z if isinstance(box, zx.Z) else VertexType.X),
                    phase=box.phase * 2 if box.phase else None,
                )
                graph.set_position(node, offset, row + 1)
                for i, _ in enumerate(box.dom):
                    source, hadamard = scan[offset + i]
                    etype = EdgeType.HADAMARD if hadamard else EdgeType.SIMPLE
                    graph.add_edge((source, node), etype)
                scan = (
                    scan[:offset]
                    + len(box.cod) * [(node, False)]
                    + scan[offset + len(box.dom):]
                )
            elif isinstance(box, Swap):
                scan = (
                    scan[:offset]
                    + [scan[offset + 1], scan[offset]]
                    + scan[offset + 2:]
                )
            elif isinstance(box, zx.Scalar):
                graph.scalar.add_float(box.data)
            elif box == zx.H:
                node, hadamard = scan[offset]
                scan[offset] = (node, not hadamard)
            else:
                raise NotImplementedError
        for i, _ in enumerate(self.cod):
            target = graph.add_vertex(VertexType.BOUNDARY)
            source, hadamard = scan[i]
            etype = EdgeType.HADAMARD if hadamard else EdgeType.SIMPLE
            graph.add_edge((source, target), etype)
            graph.set_position(target, i, len(self) + 1)
            graph.set_outputs(graph.outputs() + (target,))
        return graph

    @staticmethod
    def from_pyzx(graph):
        """
        Takes a :class:`pyzx.Graph` returns a :class:`zx.Diagram`.

        Examples
        --------

        >>> import optyx.zx as zx
        >>> bialgebra = zx.Z(1, 2, .25) @ zx.Z(1, 2, .75) >> \\
        ...    zx.Id(Bit(1)) @ zx.SWAP @ zx.Id(Bit(1)) >> \\
        ...    zx.X(2, 1, .5) @ zx.X(2, 1, .5)
        >>> graph = bialgebra.to_pyzx()
        >>> assert Diagram.from_pyzx(graph) == bialgebra

        Note
        ----

        Raises :code:`ValueError` if either:
        * a boundary node is not in :code:`graph.inputs() + graph.outputs()`,
        * or :code:`set(graph.inputs()).intersection(graph.outputs())`.
        """
        from pyzx import VertexType, EdgeType
        from optyx import zx

        def node2box(node, n_legs_in, n_legs_out):
            if graph.type(node) not in {VertexType.Z, VertexType.X}:
                raise NotImplementedError  # pragma: no cover
            return (
                zx.Z if graph.type(node) is VertexType.Z else zx.X
            )(  # noqa: E721
                n_legs_in, n_legs_out, graph.phase(node) * 0.5
            )

        def move(scan, source, target):
            if target < source:
                swaps = (
                    Id(Bit(target))
                    @ Diagram.swap(Bit(source - target), Bit(1))
                    @ Id(Bit(len(scan) - source - 1))
                )
                scan = (
                    scan[:target]
                    + (scan[source],)
                    + scan[target:source]
                    + scan[source + 1:]
                )
            elif target > source:
                swaps = (
                    Id(Bit(source))
                    @ Diagram.swap(Bit(1), Bit(target - source))
                    @ Id(Bit(len(scan) - target - 1))
                )
                scan = (
                    scan[:source]
                    + scan[source + 1: target]
                    + (scan[source],)
                    + scan[target:]
                )
            else:
                swaps = Id(Bit(len(scan)))
            return scan, swaps

        def make_wires_adjacent(scan, diagram, inputs):
            if not inputs:
                return scan, diagram, len(scan)
            offset = scan.index(inputs[0])
            for i, _ in enumerate(inputs[1:]):
                source, target = scan.index(inputs[i + 1]), offset + i + 1
                scan, swaps = move(scan, source, target)
                diagram = diagram >> swaps
            return scan, diagram, offset

        missing_boundary = any(
            graph.type(node) == VertexType.BOUNDARY  # noqa: E721
            and node not in graph.inputs() + graph.outputs()
            for node in graph.vertices()
        )
        if missing_boundary:
            raise ValueError
        duplicate_boundary = set(graph.inputs()).intersection(graph.outputs())
        if duplicate_boundary:
            raise ValueError
        diagram, scan = Id(Bit(len(graph.inputs()))), graph.inputs()
        for node in [
            v
            for v in graph.vertices()
            if v not in graph.inputs() + graph.outputs()
        ]:
            inputs = [
                v
                for v in graph.neighbors(node)
                if v < node
                and v not in graph.outputs()
                or v in graph.inputs()
            ]
            inputs.sort(key=scan.index)
            outputs = [
                v
                for v in graph.neighbors(node)
                if v > node
                and v not in graph.inputs()
                or v in graph.outputs()
            ]
            scan, diagram, offset = make_wires_adjacent(scan, diagram, inputs)
            hadamards = Id(Bit(0)).tensor(
                *[
                    (
                        zx.H
                        if graph.edge_type((i, node)) == EdgeType.HADAMARD
                        else Id(Bit(1))
                    )
                    for i in scan[offset: offset + len(inputs)]
                ]
            )
            box = node2box(node, len(inputs), len(outputs))
            diagram = diagram >> Id(Bit(offset)) @ (hadamards >> box) @ Id(
                Bit(len(diagram.cod) - offset - len(inputs))
            )
            scan = (
                scan[:offset]
                + len(outputs) * (node,)
                + scan[offset + len(inputs):]
            )
        for target, output in enumerate(graph.outputs()):
            (node,) = graph.neighbors(output)
            etype = graph.edge_type((node, output))
            hadamard = zx.H if etype == EdgeType.HADAMARD else Id(Bit(1))
            scan, swaps = move(scan, scan.index(node), target)
            diagram = (
                diagram
                >> swaps
                >> Id(Bit(target))
                @ hadamard
                @ Id(Bit(len(scan) - target - 1))
            )
        return diagram


class Box(frobenius.Box, Diagram):
    """A box in an optyx diagram"""

    __ambiguous_inheritance__ = (frobenius.Box,)

    def __init__(self, name, dom, cod, array=None, **params):
        self._array = array
        super().__init__(name, dom, cod, **params)

    def conjugate(self):
        raise NotImplementedError

    def to_zw(self):
        raise NotImplementedError

    @classmethod
    def get_perm(self, n, d):
        return sorted(sorted(list(range(n))), key=lambda i: i % d)

    def inflate(self, d):
        r"""
        Translates from an indistinguishable setting
        to a distinguishable one. For a map on :math:`\mathbb{C}^d`,
        obtain a map on :math:`F(\mathbb{C})^{\widetilde{\otimes} d}`.
        """
        assert isinstance(d, int), "Dimension must be an integer"
        assert d > 0, "Dimension must be positive"

        return (
            Diagram.permutation(self.get_perm(len(self.dom)*d, d),
                                self.dom**d) >>
            self**d >>
            Diagram.permutation(self.get_perm(len(self.cod)*d, d),
                                self.cod**d).dagger()
        )

    def to_path(self, dtype: type = complex):
        raise NotImplementedError

    def truncation(
        self, input_dims: list[int] = None, output_dims: list[int] = None
    ) -> tensor.Box:
        """Create a tensor in the semantics of a ZW diagram"""
        if self._array is not None:
            return tensor.Box(
                self.name,
                dom=tensor.Dim(2) ** len(self.dom),
                cod=tensor.Dim(2) ** len(self.cod),
                data=self._array,
            )
        raise NotImplementedError

    @property
    def array(self):
        raise NotImplementedError

    @array.setter
    def array(self, value):
        self._array = value

    @array.getter
    def array(self):
        return self._array

    def determine_output_dimensions(self, input_dims: list[int]) -> list[int]:
        """Determine the output dimensions based on the input dimensions.
        The generators of ZW affect the dimensions
        of the output tensor diagrams."""
        if self._array is not None:
            return input_dims
        raise NotImplementedError

    def lambdify(self, *symbols, **kwargs):
        # Non-symbolic gates can be returned directly
        return lambda *xs: self

    def subs(self, *args) -> Diagram:
        syms, exprs = zip(*args)
        return self.lambdify(*syms)(*exprs)

    def __pow__(self, n):
        if n == 1:
            return self
        return self @ self ** (n - 1)


class Spider(frobenius.Spider, Box):
    """Abstract spider (dagger-SCFA)"""

    draw_as_spider = True
    color = "green"

    def conjugate(self):
        return self

    def to_zw(self):
        return self

    def determine_output_dimensions(self, input_dims: list[int]) -> list[int]:
        if isinstance(self.cod, Bit):
            return [2] * len(self.cod)
        else:
            if len(self.dom) == 0:
                return [2 for _ in range(len(self.cod))]
            return [min(input_dims) for _ in range(len(self.cod))]

    def truncation(
        self, input_dims: list[int] = None, output_dims: list[int] = None
    ) -> tensor.Box:
        """
        Create a tensor in the semantics of a ZW/ZX diagram depending
        on the domain and codomain type
        """
        if isinstance(self.cod, Bit) and isinstance(self.dom, Bit):
            return tensor.Spider(len(self.dom), len(self.cod), Dim(2))

        if input_dims is None:
            raise ValueError("Input dimensions must be provided.")

        spider_dim = min(input_dims) if len(self.dom) > 0 else 2

        # get the embedding layer
        embedding_layer = tensor.Id(1)
        for input_dim in input_dims:
            embedding_layer @= (
                EmbeddingTensor(input_dim, spider_dim)
                if input_dim > spider_dim
                else tensor.Id(Dim(int(input_dim)))
            )

        return embedding_layer >> tensor.Spider(
            len(self.dom), len(self.cod), Dim(int(spider_dim))
        )


class Sum(symmetric.Sum, Box):
    """
    Formal sum of optyx diagrams
    """

    __ambiguous_inheritance__ = (symmetric.Sum,)

    def conjugate(self):
        return sum(term.conjugate() for term in self.terms)

    def to_path(self, dtype: type = complex):
        return sum(term.to_path(dtype) for term in self.terms)

    def eval(self, n_photons=0, permanent=None, dtype=complex):
        """Evaluate the sum of diagrams."""
        # we need to implement the proper sums of qpath diagrams
        # this is only a temporary solution, so that the grad tests pass
        if permanent is None:
            from optyx.path import npperm

            permanent = npperm
        return sum(
            term.to_path(dtype).eval(n_photons, permanent)
            for term in self.terms
        )

    def to_tensor(self, input_dims=None, max_dim=None):

        terms = [t.to_tensor(input_dims, max_dim) for t in self]
        cods = [list(t.cod.inside) for t in terms]

        # figure out the max dims for each idx and set it for all the terms
        max_dims = [
            max(c[i] if len(c) > 0 else 0 for c in cods)
            for i in range(len(cods[0]))
        ]

        # modify the diagrams for all the terms
        # add an embedding layer for each wire to fix the cods
        for i, term in enumerate(terms):
            embedding_layer = tensor.Id(1)
            for wire, d in enumerate(term.cod):
                embedding_layer = embedding_layer @ EmbeddingTensor(
                    d.inside[0], max_dims[wire]
                )
            terms[i] = terms[i] >> embedding_layer
            terms[i].cod = Dim(*max_dims)

        # assemble the diagram
        for i, term in enumerate(terms):
            if i == 0:
                diagram = term
            else:
                diagram += term
        return diagram

    def grad(self, var, **params):
        """Gradient with respect to :code:`var`."""
        if var not in self.free_symbols:
            return self.sum_factory((), self.dom, self.cod)
        return sum(term.grad(var, **params) for term in self.terms)


class Swap(frobenius.Swap, Box):
    """Swap in optyx diagram"""

    def conjugate(self):
        return self

    def to_path(self, dtype: type = complex):
        from optyx.path import Matrix

        return Matrix([0, 1, 1, 0], 2, 2)

    def to_zw(self):
        return self

    def determine_output_dimensions(self, input_dims: list[int]) -> list[int]:
        """Determine the output dimensions based on the input dimensions."""
        return input_dims[::-1]

    def truncation(
        self, input_dims: list[int] = None, output_dims: list[int] = None
    ) -> tensor.Box:
        return tensor.Swap(Dim(int(input_dims[0])), Dim(int(input_dims[1])))


class Scalar(Box):
    """
    Scalar in a diagram

    Example
    -------
    >>> from optyx.path import Matrix
    >>> from optyx.zw import Create, Select
    >>> from optyx.lo import BS
    >>> assert Scalar(0.45).to_path() == Matrix(
    ...     [], dom=0, cod=0,
    ...     creations=(), selections=(), normalisation=1, scalar=0.45)
    >>> s = Scalar(- 1j * 2 ** (1/2)) @ Create(1, 1) >> BS >> Select(2, 0)
    >>> assert np.isclose(s.to_path().eval().array[0], 1)
    """

    def __init__(self, scalar: complex | Symbol):
        if not isinstance(scalar, (Symbol, Mul)):
            self.scalar = complex(scalar)
        else:
            self.scalar = scalar
        super().__init__(
            name="scalar", dom=Mode(0), cod=Mode(0), data=self.scalar
        )

    def conjugate(self):
        return Scalar(self.scalar.conjugate())

    @property
    def array(self):
        return np.array([self.scalar], dtype=complex)

    def __str__(self):
        return f"scalar({format_number(self.data)})"

    def to_path(self, dtype: type = complex):
        from optyx.path import Matrix

        return Matrix[dtype]([], 0, 0, scalar=self.scalar)

    def dagger(self) -> Diagram:
        return Scalar(self.scalar.conjugate())

    def to_zw(self):
        from optyx.zw import ZBox

        return ZBox(0, 0, self.array)

    def subs(self, *args):
        data = rsubs(self.scalar, *args)
        return Scalar(data)

    def grad(self, var, **params):
        """Gradient with respect to :code:`var`."""
        if var not in self.free_symbols:
            return Sum((), self.dom, self.cod)
        return Scalar(self.scalar.diff(var))

    def lambdify(self, *symbols, **kwargs):
        from sympy import lambdify

        return lambda *xs: type(self)(
            lambdify(symbols, self.scalar, **kwargs)(*xs)
        )

    def truncation(
        self, input_dims: list[int] = None, output_dims: list[int] = None
    ) -> tensor.Box:
        return tensor.Box(self.name, Dim(1), Dim(1), self.array)

    def inflate(self, d):
        return self

    def determine_output_dimensions(
        self, input_dims: list[int] = None
    ) -> list[int]:
        """Determine the output dimensions"""
        return []


class DualRail(Box):
    """
    A map from :code:`Bit` to :code:`Mode` using the dual rail encoding.
    """

    def __init__(self,
                 is_dagger=False,
                 internal_state=None):
        dom = Mode(2) if is_dagger else Bit(1)
        cod = Bit(1) if is_dagger else Mode(2)
        super().__init__("2R", dom, cod)
<<<<<<< HEAD
        self.internal_state = internal_state
=======
>>>>>>> 010ada1c
        self.is_dagger = is_dagger

    def conjugate(self):
        return self

    def truncation(
        self, input_dims: list[int] = None, output_dims: list[int] = None
    ) -> tensor.Box:
        if self.is_dagger:
            array = np.zeros((2, input_dims[0], input_dims[1]), dtype=complex)
        else:
            array = np.zeros((2, 2, 2), dtype=complex)
        array[0, 1, 0] = 1
        array[1, 0, 1] = 1
        if self.is_dagger:
            return tensor.Box(
                self.name + ".dagger()", Dim(2),
                Dim(*[int(i) for i in input_dims]), array
            ).dagger()
        return tensor.Box(self.name, Dim(2), Dim(2, 2), array)

    def determine_output_dimensions(self,
                                    input_dims: list[int]) -> list[int]:
        """Determine the output dimensions"""
        if self.is_dagger:
            return [2]
        return [2, 2]

    def to_zw(self):
        return self

    def inflate(self, d):
        from optyx.zw import W, Endo

        assert isinstance(d, int), "Dimension must be an integer"
        assert d > 0, "Dimension must be positive"
        assert self.internal_state is not None, \
            "Internal state must be provided"
        assert len(self.internal_state) == d, \
            "Internal state must be of len d"

        diagram = DualRail() >> Diagram.tensor(
            *[W(d) >> Diagram.tensor(*[Endo(d_i) for
                d_i in self.internal_state])
            for _ in range(2)]
        )
        if self.is_dagger:
            return diagram.dagger()
        return diagram

    def dagger(self) -> Diagram:
        return DualRail(not self.is_dagger,
                        internal_state=self.internal_state)


class PhotonThresholdDetector(Box):
    """
    Non-photon resolving detector from mode to bit.
    Detects whether one or more photons are present.
    """

    def __init__(self, is_dagger=False):
        if is_dagger:
            super().__init__("PTD dagger", Bit(1), Mode(1))
        else:
            super().__init__("PTD", Mode(1), Bit(1))
        self.is_dagger = is_dagger

    def to_zw(self):
        return self

    def truncation(self, input_dims=None, output_dims=None):
        if self.is_dagger:
            array = np.zeros((2, 2), dtype=complex)
        else:
            array = np.zeros((input_dims[0], 2), dtype=complex)
        array[0, 0] = 1
        array[1: input_dims[0], 1] = 1
        if self.is_dagger:
            return tensor.Box(self.name, Dim(2), Dim(2), array).dagger()

        return tensor.Box(self.name, Dim(int(input_dims[0])), Dim(2), array)

    def determine_output_dimensions(self, input_dims):
        if self.is_dagger:
            return [MAX_DIM] * len(input_dims)
        return [2] * len(input_dims)

    def conjugate(self):
        return self

    def dagger(self):
        return PhotonThresholdDetector(not self.is_dagger)


class PhotonThresholdDetector(Box):
    """
    Photon-number non-resolving detector from mode to bit.
    Detects whether one or more photons are present.
    """

    def __init__(self, is_dagger=False):
        if is_dagger:
            super().__init__("PTD dagger", Bit(1), Mode(1))
        else:
            super().__init__("PTD", Mode(1), Bit(1))
        self.is_dagger = is_dagger

    def to_zw(self):
        return self

    def truncation(self, input_dims=None, output_dims=None):
        if self.is_dagger:
            array = np.zeros((2, 2), dtype=complex)
        else:
            array = np.zeros((input_dims[0], 2), dtype=complex)
        array[0, 0] = 1
        array[1: input_dims[0], 1] = 1
        if self.is_dagger:
            return tensor.Box(self.name, Dim(2), Dim(2), array).dagger()

        return tensor.Box(self.name, Dim(int(input_dims[0])), Dim(2), array)

    def determine_output_dimensions(self, input_dims):
        if self.is_dagger:
            return [MAX_DIM] * len(input_dims)
        return [2] * len(input_dims)

    def conjugate(self):
        return self

    def dagger(self):
        return PhotonThresholdDetector(not self.is_dagger)


class EmbeddingTensor(tensor.Box):
    """
    Embedding tensor for fixing the dimensions of the output tensor.
    """

    def __init__(self, input_dim: int, output_dim: int):

        embedding_array = np.zeros((output_dim, input_dim), dtype=complex)

        if input_dim < output_dim:
            embedding_array[:input_dim, :input_dim] = np.eye(input_dim)
        else:
            embedding_array[:output_dim, :output_dim] = np.eye(output_dim)

        super().__init__(
            "Embedding",
            Dim(int(input_dim)),
            Dim(int(output_dim)),
            embedding_array.T,
        )

    def conjugate(self):
        return self


def dual_rail(n):
    """
    Encode n qubits into 2n modes via the dual-rail encoding.
    """
    d = DualRail()
    for i in range(n - 1):
        d @= DualRail()
    return d


def embedding_tensor(n, dim):
    """
    Obtain 2->dim embedding tensors on n wires.
    """
    d = EmbeddingTensor(2, dim)
    for i in range(n - 1):
        d @= EmbeddingTensor(2, dim)
    return d


def truncation_tensor(
    input_dims: List[int], output_dims: List[int]
) -> tensor.Box:

    assert len(input_dims) == len(
        output_dims
    ), "input_dims and output_dims must have the same length"

    tensor = EmbeddingTensor(input_dims[0], output_dims[0])

    for i in zip(input_dims[1:], output_dims[1:]):

        tensor = tensor @ EmbeddingTensor(i[0], i[1])
    return tensor


bit = Bit(1)
mode = Mode(1)

Diagram.braid_factory, Diagram.spider_factory = Swap, Spider
Diagram.ty_factory = Ty
Diagram.sum_factory = Sum
Id = Diagram.id<|MERGE_RESOLUTION|>--- conflicted
+++ resolved
@@ -919,10 +919,8 @@
         dom = Mode(2) if is_dagger else Bit(1)
         cod = Bit(1) if is_dagger else Mode(2)
         super().__init__("2R", dom, cod)
-<<<<<<< HEAD
         self.internal_state = internal_state
-=======
->>>>>>> 010ada1c
+        self.is_dagger = is_dagger
         self.is_dagger = is_dagger
 
     def conjugate(self):
@@ -1058,6 +1056,46 @@
         return PhotonThresholdDetector(not self.is_dagger)
 
 
+class PhotonThresholdDetector(Box):
+    """
+    Photon-number non-resolving detector from mode to bit.
+    Detects whether one or more photons are present.
+    """
+
+    def __init__(self, is_dagger=False):
+        if is_dagger:
+            super().__init__("PTD dagger", Bit(1), Mode(1))
+        else:
+            super().__init__("PTD", Mode(1), Bit(1))
+        self.is_dagger = is_dagger
+
+    def to_zw(self):
+        return self
+
+    def truncation(self, input_dims=None, output_dims=None):
+        if self.is_dagger:
+            array = np.zeros((2, 2), dtype=complex)
+        else:
+            array = np.zeros((input_dims[0], 2), dtype=complex)
+        array[0, 0] = 1
+        array[1: input_dims[0], 1] = 1
+        if self.is_dagger:
+            return tensor.Box(self.name, Dim(2), Dim(2), array).dagger()
+
+        return tensor.Box(self.name, Dim(int(input_dims[0])), Dim(2), array)
+
+    def determine_output_dimensions(self, input_dims):
+        if self.is_dagger:
+            return [MAX_DIM] * len(input_dims)
+        return [2] * len(input_dims)
+
+    def conjugate(self):
+        return self
+
+    def dagger(self):
+        return PhotonThresholdDetector(not self.is_dagger)
+
+
 class EmbeddingTensor(tensor.Box):
     """
     Embedding tensor for fixing the dimensions of the output tensor.
