--- conflicted
+++ resolved
@@ -330,11 +330,7 @@
         self.legs_out = legs_out
 
     def conjugate(self):
-<<<<<<< HEAD
-        return Z(self.amplitudes.conjugate(), self.legs_in, self.legs_out)
-=======
         return ZBox(self.legs_in, self.legs_out, self.amplitudes.conjugate())
->>>>>>> 200c5ad3
 
     def truncation(
         self, input_dims: list[int] = None, output_dims: list[int] = None
